--- conflicted
+++ resolved
@@ -21,13 +21,9 @@
 JuMP = "0.19, 0.20, 0.21"
 LightGraphs = "~1.3"
 MathOptInterface = "~0.9"
-<<<<<<< HEAD
 Reexport = "~0.2, 1"
-Requires = "~1.0"
-=======
-Reexport = "~0.2"
 Requires = "~1.0, 1"
->>>>>>> 780886d4
+
 julia = "1"
 
 [extras]
