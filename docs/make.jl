#  Copyright 2021, Jordan Jalving, Yankai Cao, Victor Zavala, and contributors
#  This Source Code Form is subject to the terms of the Mozilla Public
#  License, v. 2.0. If a copy of the MPL was not distributed with this
#  file, You can obtain one at https://mozilla.org/MPL/2.0/.

using Documenter, Plasmo, Suppressor, Graphs
# using PlasmoPlots

DocMeta.setdocmeta!(Plasmo, :DocTestSetup, :(using Plasmo); recursive=true)
# DocMeta.setdocmeta!(PlasmoPlots, :DocTestSetup, :(using PlasmoPlots); recursive=true)

#Fix issue with GKS for plotting
ENV["GKSwstype"] = "100"

makedocs(;
    sitename="Plasmo.jl",
    modules=[Plasmo], #, PlasmoPlots],
    doctest=true,
    checkdocs=:export,
    format=Documenter.HTML(; prettyurls=get(ENV, "CI", nothing) == "true"),
    authors="Jordan Jalving",
    pages=[
        "Introduction" => "index.md",
        "Quickstart" => "documentation/quickstart.md",
        "Modeling with OptiGraphs" => "documentation/modeling.md",
<<<<<<< HEAD
        "Graph Partitioning and Processing" => "documentation/partitioning.md",
        "Tutorials" =>
            ["Optimal Control of a Natural Gas Network" => "tutorials/gas_pipeline.md",
            "Optimal Control of a Quadcopter" => "tutorials/quadcopter.md"],
=======
        "Graph Processing and Analysis" => "documentation/graph_processing.md",
>>>>>>> 0245f2f8
        "API Documentation" => "documentation/api_docs.md",
        "Tutorials" => [
            "Supply Chain Optimization" => "tutorials/supply_chain.md",
            "Optimal Control of a Natural Gas Network" => "tutorials/gas_pipeline.md"
        ],
    ],
)

deploydocs(; repo="github.com/plasmo-dev/Plasmo.jl.git")<|MERGE_RESOLUTION|>--- conflicted
+++ resolved
@@ -23,17 +23,14 @@
         "Introduction" => "index.md",
         "Quickstart" => "documentation/quickstart.md",
         "Modeling with OptiGraphs" => "documentation/modeling.md",
-<<<<<<< HEAD
         "Graph Partitioning and Processing" => "documentation/partitioning.md",
         "Tutorials" =>
             ["Optimal Control of a Natural Gas Network" => "tutorials/gas_pipeline.md",
             "Optimal Control of a Quadcopter" => "tutorials/quadcopter.md"],
-=======
-        "Graph Processing and Analysis" => "documentation/graph_processing.md",
->>>>>>> 0245f2f8
         "API Documentation" => "documentation/api_docs.md",
         "Tutorials" => [
             "Supply Chain Optimization" => "tutorials/supply_chain.md",
+            "Optimal Control of a Quadcopter" => "tutorials/quadcopter.md",
             "Optimal Control of a Natural Gas Network" => "tutorials/gas_pipeline.md"
         ],
     ],
