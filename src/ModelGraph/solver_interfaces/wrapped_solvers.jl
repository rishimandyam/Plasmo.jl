import MPI


#Benders Decomposition Solver
mutable struct PipsSolver <: AbstractPlasmoSolver
    options::Dict{Symbol,Any}
    partition_options::Dict{Symbol,Any}
    manager::MPI.MPIManager
    status
end

function PipsSolver(;n_workers = 1,master = 0,children = nothing,partitions = Vector{Vector{Int64}}(),master_partition = Vector{Int64}())
    solver = PipsSolver(
    Dict(:n_workers => n_workers,:master => master,:children => children),
    Dict(:master_partition => master_partition,:sub_partitions => partitions),
    MPI.MPIManager(np = n_workers),
    nothing)
end

function solve(graph::ModelGraph,solver::PipsSolver)
    !isempty(Libdl.find_library("libparpipsnlp")) || error("Could not find a PIPS-NLP installation")

    #If we partition
    if !isempty(solver.partition_options[:sub_partitions])
        println("Using partitions for PIPS-NLP")
        pips_graph = create_pips_tree(graph,solver.partition_options[:sub_partitions];master_partition = solver.partition_options[:master_partition])
        master = pips_graph.master_node_index
        children = pips_graph.sub_node_indices
    else #just use master and child indices from original graph
        println("Using graph structure for PIPS-NLP")
        master = solver.options[:master]
        children = solver.options[:children]
        pips_graph = graph
    end

    manager = solver.manager
    if length(manager.mpi2j) == 0
        addprocs(manager)
    end
<<<<<<< HEAD
    master = solver.options[:master]
    children = solver.options[:children]
    @assert length(children) + 1 == length(getnodes(graph))
    if manager.np > 0
        println("Preparing PIPS MPI environment")
        eval(quote @everywhere using Plasmo end)
        eval(quote @everywhere using Plasmo.PlasmoModelGraph.PlasmoPipsNlpInterface end)
        send_pips_data(manager,graph,master,children)
        println("Solving with PIPS-NLP")
        MPI.@mpi_do manager pipsnlp_solve(graph,master,children)
        #Get solution
        rank_zero = manager.mpi2j[0]
        sol = fetch(@spawnat(rank_zero, getfield(Main, :graph)))
        setsolution(sol,graph)
        return nothing
    end
=======

    #TODO better structure checks
    #@assert length(children) + 1 == length(getnodes(graph))

    println("Preparing PIPS MPI environment")
    eval(quote @everywhere using Plasmo end)
    eval(quote @everywhere using Plasmo.PlasmoModelGraph.PlasmoPipsNlpInterface3 end)

    send_pips_data(manager,pips_graph,master,children)

    println("Solving with PIPS-NLP")
    MPI.@mpi_do manager pipsnlp_solve(pips_graph,master,children)

    #Get solution
    rank_zero = manager.mpi2j[0]
    sol = fetch(@spawnat(rank_zero, getfield(Main, :pips_graph)))

    #Update the graph on the julia process if we used a PipsTree
    setsolution(sol,pips_graph)

    #Now move the pips_graph solution to the original model graph
    setsolution(pips_graph,graph)

    return nothing  #TODO retrieve solve status
>>>>>>> 513d64fa
end

function send_pips_data(manager::MPI.MPIManager,graph::AbstractModelGraph,master::Int,children::Vector{Int})
    julia_workers = collect(values(manager.mpi2j))
    r = RemoteChannel(1)
    @spawnat(1, put!(r, [graph,master,children]))
    @sync for to in julia_workers
        @spawnat(to, Core.eval(Main, Expr(:(=), :pips_graph, fetch(r)[1])))
        @spawnat(to, Core.eval(Main, Expr(:(=), :master, fetch(r)[2])))
        @spawnat(to, Core.eval(Main, Expr(:(=), :children, fetch(r)[3])))
    end
end

# #load PIPS-NLP if the library can be found
# function load_pips()
#     if  !isempty(Libdl.find_library("libparpipsnlp"))
#         #include("solver_interfaces/plasmoPipsNlpInterface3.jl")
#         #eval(quote using .PlasmoPipsNlpInterface3 end)
#         eval(macroexpand(quote @everywhere using .PlasmoPipsNlpInterface3 end))
#     else
#         pipsnlp_solve(Any...) = throw(error("Could not find a PIPS-NLP installation"))
#     end
# end

#load DSP if the library can be found
# function load_dsp()
#     if !isempty(Libdl.find_library("libDsp"))
#         include("solver_interfaces/plasmoDspInterface.jl")
#         using .PlasmoDspInterface
#     else
#         dsp_solve(Any...) = throw(error("Could not find a DSP installation"))
#     end
# end<|MERGE_RESOLUTION|>--- conflicted
+++ resolved
@@ -37,24 +37,6 @@
     if length(manager.mpi2j) == 0
         addprocs(manager)
     end
-<<<<<<< HEAD
-    master = solver.options[:master]
-    children = solver.options[:children]
-    @assert length(children) + 1 == length(getnodes(graph))
-    if manager.np > 0
-        println("Preparing PIPS MPI environment")
-        eval(quote @everywhere using Plasmo end)
-        eval(quote @everywhere using Plasmo.PlasmoModelGraph.PlasmoPipsNlpInterface end)
-        send_pips_data(manager,graph,master,children)
-        println("Solving with PIPS-NLP")
-        MPI.@mpi_do manager pipsnlp_solve(graph,master,children)
-        #Get solution
-        rank_zero = manager.mpi2j[0]
-        sol = fetch(@spawnat(rank_zero, getfield(Main, :graph)))
-        setsolution(sol,graph)
-        return nothing
-    end
-=======
 
     #TODO better structure checks
     #@assert length(children) + 1 == length(getnodes(graph))
@@ -79,7 +61,6 @@
     setsolution(pips_graph,graph)
 
     return nothing  #TODO retrieve solve status
->>>>>>> 513d64fa
 end
 
 function send_pips_data(manager::MPI.MPIManager,graph::AbstractModelGraph,master::Int,children::Vector{Int})
