--- conflicted
+++ resolved
@@ -1,14 +1,5 @@
 import JuMP
-<<<<<<< HEAD
 using Plasmo
-=======
-
-# import Plasmo.PlasmoModels
-# PM = Plasmo.PlasmoModels
-#using Plasmo.ModelGraph
-using Plasmo
-
->>>>>>> 513d64fa
 import Ipopt
 
 #Need to create standard optimization models to test against.  Check solution values
